// Copyright (c) Facebook, Inc. and its affiliates.
// This source code is licensed under the MIT license found in the
// LICENSE file in the root directory of this source tree.

#ifndef ESP_SIM_SIMULATOR_H_
#define ESP_SIM_SIMULATOR_H_

#include <Corrade/Utility/Assert.h>
#include "esp/agent/Agent.h"
#include "esp/assets/ResourceManager.h"
#include "esp/core/esp.h"
#include "esp/core/random.h"
#include "esp/gfx/RenderTarget.h"
#include "esp/gfx/WindowlessContext.h"
#include "esp/metadata/MetadataMediator.h"
#include "esp/nav/PathFinder.h"
#include "esp/physics/PhysicsManager.h"
#include "esp/physics/RigidObject.h"
#include "esp/scene/SceneConfiguration.h"
#include "esp/scene/SceneManager.h"
#include "esp/scene/SceneNode.h"

#include "SimulatorConfiguration.h"

namespace esp {
namespace nav {
class PathFinder;
class NavMeshSettings;
class ActionSpacePathFinder;
}  // namespace nav
namespace scene {
class SemanticScene;
}  // namespace scene
namespace gfx {
class Renderer;
}  // namespace gfx
}  // namespace esp

namespace esp {
namespace sim {
class Simulator {
 public:
  explicit Simulator(const SimulatorConfiguration& cfg);
  virtual ~Simulator();

  /**
   * @brief Closes the simulator and frees all loaded assets and GPU contexts.
   *
   * @warning Must reset the simulator to its "just after constructor" state for
   * python inheritance to function correctly.  Shared/unique pointers should be
   * set back to nullptr, any members set to their default values, etc.  If this
   * is not done correctly, the pattern for @ref `close` then @ref `reconfigure`
   * to create a "fresh" instance of the simulator may not work correctly
   */
  virtual void close();

  virtual void reconfigure(const SimulatorConfiguration& cfg);

  virtual void reset();

 public:
  virtual void seed(uint32_t newSeed);

  std::shared_ptr<gfx::Renderer> getRenderer() { return renderer_; }
  std::shared_ptr<scene::SemanticScene> getSemanticScene() {
    return semanticScene_;
  }

  scene::SceneGraph& getActiveSceneGraph();
  scene::SceneGraph& getActiveSemanticSceneGraph();

  void saveFrame(const std::string& filename);

  /**
   * @brief The ID of the CUDA device of the OpenGL context owned by the
   * simulator.  This will only be nonzero if the simulator is built in
   * --headless mode on linux
   */
  int gpuDevice() const {
    CORRADE_ASSERT(context_ != nullptr,
                   "Simulator::gpuDevice: no OpenGL context.", 0);
    return context_->gpuDevice();
  }

  // === Physics Simulator Functions ===
  // TODO: support multi-scene physics (default sceneID=0 currently).

  /**
   * @brief Return manager for construction and access to asset attributes for
   * the current dataset.
   */
  const metadata::managers::AssetAttributesManager::ptr
  getAssetAttributesManager() const {
    return metadataMediator_->getAssetAttributesManager();
  }
  /**
   * @brief Return manager for construction and access to light attributes and
   * layouts for the current dataset.
   */
  const metadata::managers::LightLayoutAttributesManager::ptr
  getLightLayoutAttributesManager() const {
    return metadataMediator_->getLightLayoutAttributesManager();
  }

  /**
   * @brief Return manager for construction and access to object attributes and
   * layouts for the current dataset.
   */
  const metadata::managers::ObjectAttributesManager::ptr
  getObjectAttributesManager() const {
    return metadataMediator_->getObjectAttributesManager();
  }
  /**
   * @brief Return manager for construction and access to physics world
   * attributes.
   */
  const metadata::managers::PhysicsAttributesManager::ptr
  getPhysicsAttributesManager() const {
    return metadataMediator_->getPhysicsAttributesManager();
  }
  /**
   * @brief Return manager for construction and access to scene attributes for
   * the current dataset.
   */
  const metadata::managers::StageAttributesManager::ptr
  getStageAttributesManager() const {
    return metadataMediator_->getStageAttributesManager();
  }
<<<<<<< HEAD
  /**
   * @brief Return manager for construction and access to scene attributes for
   * the current dataset.
   */
  const metadata::managers::SceneAttributesManager::ptr
  getSceneAttributesManager() const {
    return metadataMediator_->getSceneAttributesManager();
  }
=======
>>>>>>> d7de0c7c

  /**
   * @brief Get current active dataset name from @ref metadataMediator_.
   */
<<<<<<< HEAD
  std::string getActiveDatasetName() {
    return metadataMediator_->getActiveDatasetName();
  }

  // TODO: should this be re-named? It loads a dataset, so maybe shouldn't be
  // called "setActiveDataset" or specifically separated into a setter and a
  // loader?
=======
  std::string getActiveSceneDatasetName() {
    return metadataMediator_->getActiveSceneDatasetName();
  }

>>>>>>> d7de0c7c
  /**
   * @brief Set current active dataset name from @ref metadataMediator_.
   * @param _dsHandle The desired dataset to switch to. If has not been loaded,
   * an attempt will be made to load it.
   */
<<<<<<< HEAD
  bool setActiveDatasetName(const std::string& _dsHandle) {
    return metadataMediator_->setActiveDatasetName(_dsHandle);
=======
  void setActiveSceneDatasetName(const std::string& _dsHandle) {
    metadataMediator_->setActiveSceneDatasetName(_dsHandle);
>>>>>>> d7de0c7c
  }

  /** @brief Return the library implementation type for the simulator currently
   * in use. Use to check for a particular implementation.
   * @return The implementation type of this simulator.
   */
  const esp::physics::PhysicsManager::PhysicsSimulationLibrary&
  getPhysicsSimulationLibrary() const {
    return physicsManager_->getPhysicsSimulationLibrary();
  };

  /** @brief Render any debugging visualizations provided by the underlying
   * physics simulator implementation. By default does nothing. See @ref
   * BulletPhysicsManager::debugDraw.
   * @param projTrans The composed projection and transformation matrix for the
   * render camera.
   */
  void physicsDebugDraw(const Magnum::Matrix4& projTrans) const {
    physicsManager_->debugDraw(projTrans);
  };

  /**
   * @brief Instance an object from a template ID in @ref
   * esp::metadata::managers::ObjectAttributesManager. See @ref
   * esp::physics::PhysicsManager::addObject().
   * @param objectLibId The ID of the object's template in @ref
   * esp::metadata::managers::ObjectAttributesManager.
   * @param attachmentNode If provided, attach the RigidObject Feature to this
   * node instead of creating a new one.
   * @param lightSetupKey The string key for the @ref gfx::LightSetup to be used
   * by this object.
   * @param sceneID !! Not used currently !! Specifies which physical scene to
   * add an object to.
   * @return The ID assigned to new object which identifies it in @ref
   * esp::physics::PhysicsManager::existingObjects_ or @ref esp::ID_UNDEFINED if
   * instancing fails.
   */
  int addObject(int objectLibId,
                scene::SceneNode* attachmentNode = nullptr,
                const std::string& lightSetupKey =
                    assets::ResourceManager::DEFAULT_LIGHTING_KEY,
                int sceneID = 0);

  /**
   * @brief Instance an object from a template ID in @ref
   * esp::metadata::managers::ObjectAttributesManager. See @ref
   * esp::physics::PhysicsManager::addObject().
   * @param objectLibHandle The handle of the object's template in
   * @ref esp::metadata::managers::ObjectAttributesManager.
   * @param attachmentNode If provided, attach the RigidObject Feature to this
   * node instead of creating a new one.
   * @param lightSetupKey The string key for the @ref gfx::LightSetup to be used
   * by this object.
   * @param sceneID !! Not used currently !! Specifies which physical scene to
   * add an object to.
   * @return The ID assigned to new object which identifies it in @ref
   * esp::physics::PhysicsManager::existingObjects_ or @ref esp::ID_UNDEFINED if
   * instancing fails.
   */
  int addObjectByHandle(const std::string& objectLibHandle,
                        scene::SceneNode* attachmentNode = nullptr,
                        const std::string& lightSetupKey =
                            assets::ResourceManager::DEFAULT_LIGHTING_KEY,
                        int sceneID = 0);

  /**
   * @brief Get a static view of a physics object's template when the object was
   * instanced.
   *
   * Use this to query the object's properties when it was initialized.  Object
   * pointed at by pointer is const, and can not be modified.
   */
  const metadata::attributes::ObjectAttributes::cptr
  getObjectInitializationTemplate(int objectId, int sceneID = 0) const;

  /**
   * @brief Get a copy of a stage's template when the stage was instanced.
   *
   * Use this to query the stage's properties when it was initialized.
   */
  const metadata::attributes::StageAttributes::cptr
  getStageInitializationTemplate(int sceneID = 0) const;

  /**
   * @brief Remove an instanced object by ID. See @ref
   * esp::physics::PhysicsManager::removeObject().
   * @param objectID The ID of the object identifying it in @ref
   * esp::physics::PhysicsManager::existingObjects_.
   * @param sceneID !! Not used currently !! Specifies which physical scene to
   * remove the object from.
   */
  void removeObject(int objectID,
                    bool deleteObjectNode = true,
                    bool deleteVisualNode = true,
                    int sceneID = 0);

  /**
   * @brief Get the IDs of the physics objects instanced in a physical scene.
   * See @ref esp::physics::PhysicsManager::getExistingObjectIDs.
   * @param sceneID !! Not used currently !! Specifies which physical scene to
   * query.
   * @return A vector of ID keys into @ref
   * esp::physics::PhysicsManager::existingObjects_.
   */
  std::vector<int> getExistingObjectIDs(int sceneID = 0);

  /**
   * @brief Get the @ref esp::physics::MotionType of an object.
   * See @ref esp::physics::PhysicsManager::getExistingObjectIDs.
   * @param objectID The ID of the object identifying it in @ref
   * esp::physics::PhysicsManager::existingObjects_.
   * @param sceneID !! Not used currently !! Specifies which physical scene to
   * query.
   * @return The @ref esp::physics::MotionType of the object or @ref
   * esp::physics::MotionType::UNDEFINED if query failed.
   */
  esp::physics::MotionType getObjectMotionType(int objectID, int sceneID = 0);

  /**
   * @brief Set the @ref esp::physics::MotionType of an object.
   * See @ref esp::physics::PhysicsManager::getExistingObjectIDs.
   * @param motionType The desired motion type of the object
   * @param objectID The ID of the object identifying it in @ref
   * esp::physics::PhysicsManager::existingObjects_.
   * @param sceneID !! Not used currently !! Specifies which physical scene to
   * query.
   * @return whether or not the set was successful.
   */
  bool setObjectMotionType(const esp::physics::MotionType& motionType,
                           int objectID,
                           int sceneID = 0);

  /**@brief Retrieves a shared pointer to the VelocityControl struct for this
   * object.
   */
  physics::VelocityControl::ptr getObjectVelocityControl(int objectID,
                                                         int sceneID = 0) const;

  /**
   * @brief Apply torque to an object. See @ref
   * esp::physics::PhysicsManager::applyTorque.
   * @param tau The desired torque to apply.
   * @param objectID The ID of the object identifying it in @ref
   * esp::physics::PhysicsManager::existingObjects_.
   * @param sceneID !! Not used currently !! Specifies which physical scene of
   * the object.
   */
  void applyTorque(const Magnum::Vector3& tau, int objectID, int sceneID = 0);

  /**
   * @brief Apply force to an object. See @ref
   * esp::physics::PhysicsManager::applyForce.
   * @param force The desired linear force to apply.
   * @param relPos The desired location relative to the object origin at which
   * to apply the force.
   * @param objectID The ID of the object identifying it in @ref
   * esp::physics::PhysicsManager::existingObjects_.
   * @param sceneID !! Not used currently !! Specifies which physical scene of
   * the object.
   */
  void applyForce(const Magnum::Vector3& force,
                  const Magnum::Vector3& relPos,
                  int objectID,
                  int sceneID = 0);

  /**
   * @brief Apply an impulse to an object. See @ref
   * esp::physics::PhysicsManager::applyImpulse. Impulse is applied instantly to
   * modify object velocity (i.e., not integrated through dynamic equations).
   * @param impulse The desired linear impulse to apply.
   * @param relPos The desired location relative to the object origin at which
   * to apply the impulse.
   * @param objectID The ID of the object identifying it in @ref
   * esp::physics::PhysicsManager::existingObjects_.
   * @param sceneID !! Not used currently !! Specifies which physical scene of
   * the object.
   */
  void applyImpulse(const Magnum::Vector3& impulse,
                    const Magnum::Vector3& relPos,
                    int objectID,
                    int sceneID = 0);

  /**
   * @brief Get a reference to the object's scene node or nullptr if failed.
   */
  scene::SceneNode* getObjectSceneNode(int objectID, int sceneID = 0);

  /**
   * @brief Get references to the object's visual scene nodes or empty if
   * failed.
   */
  std::vector<scene::SceneNode*> getObjectVisualSceneNodes(int objectID,
                                                           int sceneID = 0);

  /**
   * @brief Get the current 4x4 transformation matrix of an object.
   * See @ref esp::physics::PhysicsManager::getTransformation.
   * @param objectID The object ID and key identifying the object in @ref
   * esp::physics::PhysicsManager::existingObjects_.
   * @param sceneID !! Not used currently !! Specifies which physical scene of
   * the object.
   * @return The 4x4 transform of the object.
   */
  Magnum::Matrix4 getTransformation(int objectID, int sceneID = 0);

  /**
   * @brief Set the 4x4 transformation matrix of an object kinematically.
   * See @ref esp::physics::PhysicsManager::setTransformation.
   * @param transform The desired 4x4 transform of the object.
   * @param  objectID The object ID and key identifying the object in @ref
   * esp::physics::PhysicsManager::existingObjects_.
   * @param sceneID !! Not used currently !! Specifies which physical scene of
   * the object.
   */
  void setTransformation(const Magnum::Matrix4& transform,
                         int objectID,
                         int sceneID = 0);
  /**
   * @brief Get the current @ref esp::core::RigidState of an object.
   * @param objectID The object ID and key identifying the object in @ref
   * esp::physics::PhysicsManager::existingObjects_.
   * @param sceneID !! Not used currently !! Specifies which physical scene of
   * the object.
   * @return The @ref esp::core::RigidState transform of the object.
   */
  esp::core::RigidState getRigidState(int objectID, int sceneID = 0) const;

  /**
   * @brief Set the @ref esp::core::RigidState of an object kinematically.
   * @param transform The desired @ref esp::core::RigidState of the object.
   * @param  objectID The object ID and key identifying the object in @ref
   * esp::physics::PhysicsManager::existingObjects_.
   * @param sceneID !! Not used currently !! Specifies which physical scene of
   * the object.
   */
  void setRigidState(const esp::core::RigidState& rigidState,
                     int objectID,
                     int sceneID = 0);

  /**
   * @brief Set the 3D position of an object kinematically.
   * See @ref esp::physics::PhysicsManager::setTranslation.
   * @param translation The desired 3D position of the object.
   * @param objectID The object ID and key identifying the object in @ref
   * esp::physics::PhysicsManager::existingObjects_.
   * @param sceneID !! Not used currently !! Specifies which physical scene of
   * the object.
   */
  void setTranslation(const Magnum::Vector3& translation,
                      int objectID,
                      int sceneID = 0);

  /**
   * @brief Get the current 3D position of an object.
   * See @ref esp::physics::PhysicsManager::getTranslation.
   * @param objectID The object ID and key identifying the object in @ref
   * esp::physics::PhysicsManager::existingObjects_.
   * @param sceneID !! Not used currently !! Specifies which physical scene of
   * the object.
   * @return The 3D position of the object.
   */
  Magnum::Vector3 getTranslation(int objectID, int sceneID = 0);

  /**
   * @brief Set the orientation of an object kinematically.
   * See @ref esp::physics::PhysicsManager::setRotation.
   * @param rotation The desired orientation of the object.
   * @param objectID The object ID and key identifying the object in @ref
   * esp::physics::PhysicsManager::existingObjects_.
   * @param sceneID !! Not used currently !! Specifies which physical scene of
   * the object.
   */
  void setRotation(const Magnum::Quaternion& rotation,
                   int objectID,
                   int sceneID = 0);

  /**
   * @brief Get the current orientation of an object.
   * See @ref esp::physics::PhysicsManager::getRotation.
   * @param objectID The object ID and key identifying the object in @ref
   * esp::physics::PhysicsManager::existingObjects_.
   * @param sceneID !! Not used currently !! Specifies which physical scene of
   * the object.
   * @return A quaternion representation of the object's orientation.
   */
  Magnum::Quaternion getRotation(int objectID, int sceneID = 0);

  /**
   * @brief Set the Linear Velocity of object.
   * See @ref esp::physics::PhysicsManager::setLinearVelocity.
   * @param linVel The desired linear velocity of the object.
   * @param objectID The object ID and key identifying the object in @ref
   * esp::physics::PhysicsManager::existingObjects_.
   * @param sceneID !! Not used currently !! Specifies which physical scene of
   * the object.
   */
  void setLinearVelocity(const Magnum::Vector3& linVel,
                         int objectID,
                         int sceneID = 0);

  /**
   * @brief Get the Linear Velocity of object.
   * See @ref esp::physics::PhysicsManager::getLinearVelocity.
   * @param objectID The object ID and key identifying the object in @ref
   * esp::physics::PhysicsManager::existingObjects_.
   * @param sceneID !! Not used currently !! Specifies which physical scene of
   * the object.
   * @return A vector3 representation of the object's linear velocity.
   */
  Magnum::Vector3 getLinearVelocity(int objectID, int sceneID = 0);

  /**
   * @brief Set the Angular Velocity of object.
   * See @ref esp::physics::PhysicsManager::setAngularVelocity.
   * @param angVel The desired angular velocity of the object.
   * @param objectID The object ID and key identifying the object in @ref
   * esp::physics::PhysicsManager::existingObjects_.
   * @param sceneID !! Not used currently !! Specifies which physical scene of
   * the object.
   */
  void setAngularVelocity(const Magnum::Vector3& angVel,
                          int objectID,
                          int sceneID = 0);

  /**
   * @brief Get the Angular Velocity of object.
   * See @ref esp::physics::PhysicsManager::getAngularVelocity.
   * @param objectID The object ID and key identifying the object in @ref
   * esp::physics::PhysicsManager::existingObjects_.
   * @param sceneID !! Not used currently !! Specifies which physical scene of
   * the object.
   * @return A vector3 representation of the object's angular velocity.
   */
  Magnum::Vector3 getAngularVelocity(int objectID, int sceneID = 0);

  /**
   * @brief Turn on/off rendering for the bounding box of the object's visual
   * component.
   *
   * Assumes the new @ref esp::gfx::Drawable for the bounding box should be
   * added to the active @ref esp::gfx::SceneGraph's default drawable group. See
   * @ref esp::gfx::SceneGraph::getDrawables().
   *
   * @param drawBB Whether or not the render the bounding box.
   * @param objectID The object ID and key identifying the object in @ref
   * esp::physics::PhysicsManager::existingObjects_.
   * @param sceneID !! Not used currently !! Specifies which physical scene of
   * the object.
   */
  void setObjectBBDraw(bool drawBB, int objectID, int sceneID = 0);

  /**
   * @brief Set the @ref esp::scene::SceneNode::semanticId_ for all visual nodes
   * belonging to an object.
   *
   * @param semanticId The desired semantic id for the object.
   * @param objectID The object ID and key identifying the object in @ref
   * esp::physics::PhysicsManager::existingObjects_.
   * @param sceneID !! Not used currently !! Specifies which physical scene of
   * the object.
   */
  void setObjectSemanticId(uint32_t semanticId, int objectID, int sceneID = 0);

  /**
   * @brief Discrete collision check for contact between an object and the
   * collision world.
   * @param objectID The object ID and key identifying the object in @ref
   * esp::physics::PhysicsManager::existingObjects_.
   * @param sceneID !! Not used currently !! Specifies which physical scene of
   * the object.
   * @return Whether or not the object is in contact with any other collision
   * enabled objects.
   */
  bool contactTest(int objectID, int sceneID = 0);

  /**
   * @brief Raycast into the collision world of a scene.
   *
   * Note: A default @ref physics::PhysicsManager has no collision world, so
   * physics must be enabled for this feature.
   *
   * @param ray The ray to cast. Need not be unit length, but returned hit
   * distances will be in units of ray length.
   * @param maxDistance The maximum distance along the ray direction to search.
   * In units of ray length.
   * @param sceneID !! Not used currently !! Specifies which physical scene of
   * the object.
   * @return Raycast results sorted by distance.
   */
  esp::physics::RaycastResults castRay(const esp::geo::Ray& ray,
                                       float maxDistance = 100.0,
                                       int sceneID = 0);

  /**
   * @brief the physical world has a notion of time which passes during
   * animation/simulation/action/etc... Step the physical world forward in time
   * by a desired duration. Note that the actual duration of time passed by this
   * step will depend on simulation time stepping mode (todo). See @ref
   * esp::physics::PhysicsManager::stepPhysics.
   * @todo timestepping options?
   * @param dt The desired amount of time to advance the physical world.
   * @return The new world time after stepping. See @ref
   * esp::physics::PhysicsManager::worldTime_.
   */
  double stepWorld(double dt = 1.0 / 60.0);

  /**
   * @brief Get the current time in the simulated world. This is always 0 if no
   * @ref esp::physics::PhysicsManager is initialized. See @ref stepWorld. See
   * @ref esp::physics::PhysicsManager::getWorldTime.
   * @return The amount of time, @ref esp::physics::PhysicsManager::worldTime_,
   * by which the physical world has advanced.
   */
  double getWorldTime();

  /**
   * @brief Set the gravity in a physical scene.
   */
  void setGravity(const Magnum::Vector3& gravity, int sceneID = 0);

  /**
   * @brief Get the gravity in a physical scene.
   */
  Magnum::Vector3 getGravity(int sceneID = 0) const;

  /**
   * @brief Compute the navmesh for the simulator's current active scene and
   * assign it to the referenced @ref nav::PathFinder.
   * @param pathfinder The pathfinder object to which the recomputed navmesh
   * will be assigned.
   * @param navMeshSettings The @ref nav::NavMeshSettings instance to
   * parameterize the navmesh construction.
   * @return Whether or not the navmesh recomputation succeeded.
   */
  bool recomputeNavMesh(nav::PathFinder& pathfinder,
                        const nav::NavMeshSettings& navMeshSettings,
                        bool includeStaticObjects = false);

  /**
   * @brief Set visualization of the current NavMesh @ref pathfinder_ on or off.
   *
   * @param visualize Whether or not to visualize the navmesh.
   * @return Whether or not the NavMesh visualization is active.
   */
  bool setNavMeshVisualization(bool visualize);

  /**
   * @brief Query active state of the current NavMesh visualization.
   */
  bool isNavMeshVisualizationActive();

  agent::Agent::ptr getAgent(int agentId);

  agent::Agent::ptr addAgent(const agent::AgentConfiguration& agentConfig,
                             scene::SceneNode& agentParentNode);
  agent::Agent::ptr addAgent(const agent::AgentConfiguration& agentConfig);

  /**
   * @brief Displays observations on default frame buffer for a
   * particular sensor of an agent
   * @param agentId    Id of the agent for which the observation is to
   *                   be returned
   * @param sensorId   Id of the sensor for which the observation is to
   *                   be returned
   */
  bool displayObservation(int agentId, const std::string& sensorId);

  /**
   * @brief
   * get the render target of a particular sensor of an agent
   * @return pointer to the render target if it is a valid visual sensor,
   * otherwise nullptr
   * @param agentId    Id of the agent for which the observation is to
   *                   be returned
   * @param sensorId   Id of the sensor for which the observation is to
   *                   be returned
   */
  gfx::RenderTarget* getRenderTarget(int agentId, const std::string& sensorId);

  /**
   * @brief draw observations to the frame buffer stored in that
   * particular sensor of an agent. Unlike the @displayObservation, it will not
   * display the observation on the default frame buffer
   * @param agentId    Id of the agent for which the observation is to
   *                   be returned
   * @param sensorId   Id of the sensor for which the observation is to
   *                   be returned
   */
  bool drawObservation(int agentId, const std::string& sensorId);

  bool getAgentObservation(int agentId,
                           const std::string& sensorId,
                           sensor::Observation& observation);
  int getAgentObservations(
      int agentId,
      std::map<std::string, sensor::Observation>& observations);

  bool getAgentObservationSpace(int agentId,
                                const std::string& sensorId,
                                sensor::ObservationSpace& space);
  int getAgentObservationSpaces(
      int agentId,
      std::map<std::string, sensor::ObservationSpace>& spaces);

  nav::PathFinder::ptr getPathFinder();
  void setPathFinder(nav::PathFinder::ptr pf);

  /**
   * @brief Enable or disable frustum culling (enabled by default)
   * @param val true = enable, false = disable
   */
  void setFrustumCullingEnabled(bool val) { frustumCulling_ = val; }

  /**
   * @brief Get status, whether frustum culling is enabled or not
   * @return true if enabled, otherwise false
   */
  bool isFrustumCullingEnabled() { return frustumCulling_; }

  /**
   * @brief Get a copy of an existing @ref gfx::LightSetup by its key.
   *
   * @param key The string key of the @ref gfx::LightSetup.
   */
  gfx::LightSetup getLightSetup(
      const std::string& key = assets::ResourceManager::DEFAULT_LIGHTING_KEY);

  /**
   * @brief Register a @ref gfx::LightSetup with a key name.
   *
   * If this name already exists, the @ref gfx::LightSetup is updated and all
   * @ref esp::gfx::Drawable s using this setup are updated.
   *
   * @param lightSetup The @ref gfx::LightSetup this key will now reference.
   * @param key Key to identify this @ref gfx::LightSetup.
   */
  void setLightSetup(
      gfx::LightSetup lightSetup,
      const std::string& key = assets::ResourceManager::DEFAULT_LIGHTING_KEY);

  /**
   * @brief Set the light setup of an object
   *
   * @param objectID The object ID and key identifying the object in @ref
   * esp::physics::PhysicsManager::existingObjects_.
   * @param lightSetupKey @ref gfx::LightSetup key
   * @param sceneID !! Not used currently !! Specifies which physical scene
   * of the object.
   */
  void setObjectLightSetup(int objectID,
                           const std::string& lightSetupKey,
                           int sceneID = 0);

  /**
   * @brief Getter for PRNG.
   *
   * Use this where-ever possible so that habitat won't be effected by
   * python random or numpy.random modules.
   */
  core::Random::ptr random() { return random_; }

  int getNumActiveContactPoints() {
    return physicsManager_->getNumActiveContactPoints();
  }

  /**
   * @brief Set this simulator's MetadataMediator
   */
  void setMetadataMediator(metadata::MetadataMediator::ptr _metadataMediator) {
    metadataMediator_ = _metadataMediator;
  }

<<<<<<< HEAD
  /**
   * @brief Get this simulator's MetadataMediator
   */
  metadata::MetadataMediator::ptr getMetadataMediator() {
    return metadataMediator_;
  }

=======
>>>>>>> d7de0c7c
 protected:
  Simulator(){};

  //! sample a random valid AgentState in passed agentState
  void sampleRandomAgentState(agent::AgentState& agentState);

  bool isValidScene(int sceneID) const {
    return sceneID >= 0 && sceneID < sceneID_.size();
  }

  bool sceneHasPhysics(int sceneID) const {
    return isValidScene(sceneID) && physicsManager_ != nullptr;
  }

  gfx::WindowlessContext::uptr context_ = nullptr;
  std::shared_ptr<gfx::Renderer> renderer_ = nullptr;
  // CANNOT make the specification of resourceManager_ above the context_!
  // Because when deconstructing the resourceManager_, it needs
  // the GL::Context
  // If you switch the order, you will have the error:
  // GL::Context::current(): no current context from Magnum
  // during the deconstruction
  std::unique_ptr<assets::ResourceManager> resourceManager_ = nullptr;

  // Owns and manages the metadata/attributes managers
  metadata::MetadataMediator::ptr metadataMediator_ = nullptr;
  scene::SceneManager::uptr sceneManager_ = nullptr;
  int activeSceneID_ = ID_UNDEFINED;
  int activeSemanticSceneID_ = ID_UNDEFINED;
  std::vector<int> sceneID_;

  std::shared_ptr<scene::SemanticScene> semanticScene_ = nullptr;

  std::shared_ptr<physics::PhysicsManager> physicsManager_ = nullptr;

  core::Random::ptr random_;
  SimulatorConfiguration config_;

  std::vector<agent::Agent::ptr> agents_;
  nav::PathFinder::ptr pathfinder_;
  // state indicating frustum culling is enabled or not
  //
  // TODO:
  // Such state, frustumCulling_ has also been defined in frontend (py)
  // See: examples/settings.py, habitat_sim/simulator.py for more information
  // ideally, to avoid inconsistency at any time, and reduce maintenance cost
  // this state should be defined in just one place.e.g., only in the frontend
  // Currently, we need it defined here, because sensor., e.g., PinholeCamera
  // rquires it when drawing the observation
  bool frustumCulling_ = true;

  //! NavMesh visualization variables
  int navMeshVisPrimID_ = esp::ID_UNDEFINED;
  esp::scene::SceneNode* navMeshVisNode_ = nullptr;

  /**
   * @brief Tracks whether or not the simulator was initialized
   * to load textures.  Because we cache mesh loading, this should
   * *not* be changed without calling close() first
   */
  Corrade::Containers::Optional<bool> requiresTextures_;

  ESP_SMART_POINTERS(Simulator)
};

}  // namespace sim
}  // namespace esp

#endif  // ESP_SIM_SIMULATOR_H_<|MERGE_RESOLUTION|>--- conflicted
+++ resolved
@@ -126,7 +126,6 @@
   getStageAttributesManager() const {
     return metadataMediator_->getStageAttributesManager();
   }
-<<<<<<< HEAD
   /**
    * @brief Return manager for construction and access to scene attributes for
    * the current dataset.
@@ -135,38 +134,21 @@
   getSceneAttributesManager() const {
     return metadataMediator_->getSceneAttributesManager();
   }
-=======
->>>>>>> d7de0c7c
 
   /**
    * @brief Get current active dataset name from @ref metadataMediator_.
    */
-<<<<<<< HEAD
-  std::string getActiveDatasetName() {
-    return metadataMediator_->getActiveDatasetName();
-  }
-
-  // TODO: should this be re-named? It loads a dataset, so maybe shouldn't be
-  // called "setActiveDataset" or specifically separated into a setter and a
-  // loader?
-=======
   std::string getActiveSceneDatasetName() {
     return metadataMediator_->getActiveSceneDatasetName();
   }
 
->>>>>>> d7de0c7c
   /**
    * @brief Set current active dataset name from @ref metadataMediator_.
    * @param _dsHandle The desired dataset to switch to. If has not been loaded,
    * an attempt will be made to load it.
    */
-<<<<<<< HEAD
-  bool setActiveDatasetName(const std::string& _dsHandle) {
-    return metadataMediator_->setActiveDatasetName(_dsHandle);
-=======
   void setActiveSceneDatasetName(const std::string& _dsHandle) {
     metadataMediator_->setActiveSceneDatasetName(_dsHandle);
->>>>>>> d7de0c7c
   }
 
   /** @brief Return the library implementation type for the simulator currently
@@ -739,7 +721,6 @@
     metadataMediator_ = _metadataMediator;
   }
 
-<<<<<<< HEAD
   /**
    * @brief Get this simulator's MetadataMediator
    */
@@ -747,8 +728,6 @@
     return metadataMediator_;
   }
 
-=======
->>>>>>> d7de0c7c
  protected:
   Simulator(){};
 
